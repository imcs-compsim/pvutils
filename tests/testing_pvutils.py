--- conflicted
+++ resolved
@@ -171,9 +171,7 @@
         split_name = name.split(".")[-1].split("_", 1)
         if not split_name[0] == "test":
             raise ValueError(
-                ("The test name {} does not match the expected format").format(
-                    name
-                )
+                ("The test name {} does not match the expected format").format(name)
             )
         return split_name[1]
 
@@ -1058,15 +1056,9 @@
     pa._DisableFirstRenderCameraReset()
 
     # Define the testing paths.
-<<<<<<< HEAD
     testing_path = os.path.abspath(os.path.dirname(os.path.realpath(__file__)))
-    testing_reference = os.path.join(testing_path, 'reference-files')
-    testing_temp = os.path.join(testing_path, 'testing-tmp')
-=======
-    testing_path = os.path.abspath(os.getcwd())
     testing_reference = os.path.join(testing_path, "reference-files")
     testing_temp = os.path.join(testing_path, "testing-tmp")
->>>>>>> 038ef2ce
 
     # Check and clean the temp directory.
     if not os.path.isdir(testing_temp):
